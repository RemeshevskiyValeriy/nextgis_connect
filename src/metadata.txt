--- conflicted
+++ resolved
@@ -10,15 +10,9 @@
 [general]
 name=NextGIS Connect
 qgisMinimumVersion=2.6
-<<<<<<< HEAD
-description=Create, connect and use your own fully-functional Web GIS at NextGIS.
-about=Welcome to brand new cloud Web GIS from NextGIS! With this plugin you can upload/download geodata to and from your Web GIS, manage layers and much more. This is beta! We'd love to hear feedback about your experience at http://nextgis.com/contact.
-version=0.7.6
-=======
 description=Create, connect and use your own fully-functional Web GIS at nextgis.com.
 about=Welcome to brand new cloud Web GIS from NextGIS! With this plugin you can upload/download geodata to and from your Web GIS, manage layers and much more. We'd love to hear feedback about your experience at http://nextgis.com/contact.
-version=0.7.5
->>>>>>> 739c6e47
+version=0.7.6
 author=NextGIS
 email=info@nextgis.com
 
